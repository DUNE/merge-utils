--- conflicted
+++ resolved
@@ -74,13 +74,8 @@
           - "311"                   # old script
           - "311_dp_light"          # old script
         # Other keys from metacat
-<<<<<<< HEAD
-        # - "physics"
           - "ehn1-beam-np04"
-=======
           - "physics"
-        # - "ehn1-beam-np04"
->>>>>>> 4094512a
         # - "justin-tutorial"
         "core.file_type":
           - "mc"
