--- conflicted
+++ resolved
@@ -1,42 +1,30 @@
-{   "comment":"example",
-    "output":{
-<<<<<<< HEAD
-        "name": "{dune_mc.gen_fcl_filename}_{dune.campaign}_{dune.config_file}_{core.application.name}_{core.application.version}_{merge.cfg}",
-        "namespace": "usertests",
-        "dir": "/pnfs/dune/scratch/users/${USER}/merge_test/triggerAna"
-=======
-        "name": "{dune_mc.gen_fcl_filename}_{dune.campaign}_{dune.config_file}_{core.application.name}_{core.application.version}_{merge.cfg}_hists",
-        "namespace": "usertests",
-        "dir": "/pnfs/dune/scratch/users/${USER}/merge_test/Nov10"
->>>>>>> 57c02bd9
-    },
-
-    "metadata":{
-        "required":["~core.runs"]
-    },
-
-    "merging":{
-        "method":{
-<<<<<<< HEAD
-            "name": "lar",
-            "cmd": "lar -c {cfg} {inputs}",
-            "cfg": "triggerana_dune10kt_1x2x2.fcl",
-            "outputs": [
-                {
-                    "name": "{name}_ntuple_{UUID}.root",
-                    "rename": "triggerAna.ntuple.root",
-                    "metadata": {"core.data_tier":"root-tuple"},
-                    "method": "hadd"
-                }
-            ]
-=======
-        "name": "lar",
-        "cfg": "triggerana_dune10kt_1x2x2.fcl",
-        "metadata": {"core.data_tier":"root-tuple"},
-        "cmd":"lar -c {cfg} -n 10000000 -s {inputs} && mv triggerAna.ntuple.root {output}"
->>>>>>> 57c02bd9
-        },
-        "target_mode": "count",
-        "target_size": 100  
-    }
-}
+{   "comment":"example",
+    "output":{
+        "name": "{dune_mc.gen_fcl_filename}_{dune.campaign}_{dune.config_file}_{core.application.name}_{core.application.version}_{merge.cfg}",
+        "namespace": "usertests",
+        "dir": "/pnfs/dune/scratch/users/${USER}/merge_test/triggerAna"
+    },
+
+    "metadata":{
+        "required":["~core.runs"]
+    },
+
+    "merging":{
+        "method":{
+            "name": "lar",
+            "cmd": "lar -c {cfg} {inputs}",
+            "cfg": "triggerana_dune10kt_1x2x2.fcl",
+            "outputs": [
+                {
+                    "name": "{name}_ntuple_{UUID}.root",
+                    "rename": "triggerAna.ntuple.root",
+                    "metadata": {"core.data_tier":"root-tuple"},
+                    "method": "hadd"
+                }
+            ]
+        },
+        "target_mode": "count",
+        "target_size": 10000,
+        "chunk_max": 100
+    }
+}