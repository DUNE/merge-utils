"""Command line interface for merge_utils."""

import argparse
import logging

<<<<<<< HEAD
=======
from merge_utils import io_utils, config, metacat_utils, rucio_utils, scheduler
>>>>>>> 4094512a

logger = logging.getLogger(__name__)

def main():
    """Test the command line interface for merge_utils."""

    parser = argparse.ArgumentParser(
        description='Command line interface for merge_utils')
    #parser.add_argument("function", choices=["list_dids", "list_pfns"], help="Function to execute")

    subparsers = parser.add_subparsers(metavar='FUNCTION', dest='function', help="function to execute")

    did_parser = subparsers.add_parser('dids', help='list the DIDs of files from MetaCat')
    did_parser.add_argument('-q', '--query', help='MetaCat query to find files')
    did_parser.add_argument('-f', '--filelist', help='a file containing a list of file DIDs')
    did_parser.add_argument('files', nargs=argparse.REMAINDER, help='individual file DIDs')

    pfn_parser = subparsers.add_parser('pfns', help='list the PFNs of files from Rucio')
    pfn_parser.add_argument('-q', '--query', help='MetaCat query to find files')
    pfn_parser.add_argument('-f', '--filelist', help='a file containing a list of file DIDs')
    pfn_parser.add_argument('-a', '--all', action='store_true', help='list replicas from all RSEs')
    pfn_parser.add_argument('files', nargs=argparse.REMAINDER, help='individual file DIDs')

    merge_parser = subparsers.add_parser('merge', help='actualy merge files')
    merge_parser.add_argument('-q', '--query', help='MetaCat query to find files')
    merge_parser.add_argument('-f', '--filelist', help='a file containing a list of file DIDs')
    merge_parser.add_argument('files', nargs=argparse.REMAINDER, help='individual file DIDs')

    parser.add_argument('-c', '--config', help='a configuration file')
    parser.add_argument('-v', '--verbose', action='count', default=0, help='print more verbose output')

    args = parser.parse_args()

    print (args)

    # move this here so that one can get the help output without loading code.

    from merge_utils import io_utils, config, metacat_utils, rucio_utils

    io_utils.setup_log(args.function)
    config.load(args.config)
    if args.verbose == 1:
        io_utils.set_log_level("INFO")
    elif args.verbose > 1:
        io_utils.set_log_level("DEBUG")

    if args.function == "dids":
        list_dids(args)
    elif args.function == "pfns":
        list_pfns(args)
    elif args.function == "merge":
        merge(args)


def list_dids(args):
    """List the DIDs of files from MetaCat"""

    flist = io_utils.get_inputs(args.filelist, args.files)

    retriever = metacat_utils.MetaCatRetriever(query=args.query, filelist=flist)
    retriever.run()
    for file in retriever.files:
        print (file.did)

def list_pfns(args):
    """List the PFNs of files from Rucio"""
    flist = io_utils.get_inputs(args.filelist, args.files)

    retriever = rucio_utils.RucioRetriever(
        metacat_utils.MetaCatRetriever(query=args.query, filelist=flist)
    )
    retriever.run()

    if args.all:
        rses = retriever.rses
        for name, rse in rses.items():
            print(f"RSE {name}:")
            for pfn in rse.pfns.values():
                print(f"  {pfn}")
    else:
        for chunk in retriever.output_chunks():
            print(f"Output file {chunk.name}:")
            print(f"site {chunk.site}")
            for pfn in chunk.values():
                print(f"  {pfn.path}")

def merge(args):
    """List the PFNs of files from Rucio"""
    flist = io_utils.get_inputs(args.filelist, args.files)

    sched = scheduler.JustinScheduler(rucio_utils.RucioRetriever(
        metacat_utils.MetaCatRetriever(query=args.query, filelist=flist)
    ))
    sched.run()<|MERGE_RESOLUTION|>--- conflicted
+++ resolved
@@ -2,11 +2,6 @@
 
 import argparse
 import logging
-
-<<<<<<< HEAD
-=======
-from merge_utils import io_utils, config, metacat_utils, rucio_utils, scheduler
->>>>>>> 4094512a
 
 logger = logging.getLogger(__name__)
 
